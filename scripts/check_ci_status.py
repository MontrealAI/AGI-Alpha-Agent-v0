--- conflicted
+++ resolved
@@ -92,7 +92,6 @@
             return "dispatched"
     except urllib.error.HTTPError as exc:  # pragma: no cover - network paths
         detail = _error_detail(exc)
-<<<<<<< HEAD
 
         # GitHub returns 403 for runs that explicitly disallow retries (for
         # example, runs from forks without sufficient permissions). Treat this
@@ -100,10 +99,8 @@
         # which would trigger the same error and add noise to the logs.
         if exc.code == 403 and "cannot be retried" in detail:
             return f"HTTP {exc.code}: {detail}"
-=======
         if exc.code == 403 and "cannot be retried" in detail:
             return f"rerun forbidden (HTTP 403): {detail}"
->>>>>>> a036d1c9
 
         fallback = _rerun_failed_jobs(repo, run_id, token)
         if fallback == "dispatched":
